--- conflicted
+++ resolved
@@ -121,16 +121,11 @@
     """
     prompt = (
         f"Please review the following resume and provide specific suggestions for improvement. "
-<<<<<<< HEAD
-        f"Try to give up to 5 most relevant/needed suggestions for my resume regarding the descriptions, not trivial things like name, email, gpa, etc. "
-        f"only give suggestions for things I do not have in my resume. "
-=======
         f"Try to give up to 5 most relevant/needed suggestions for the resume regarding the descriptions, not trivial things like name, email, gpa, etc. "
         f"Only give suggestions for things that are not already in the following resume. Do not suggest things that are present already. Also do not give suggestions regarding Tailoring resume to specific roles or proofreading. Also provide brief examples when possible.  "
         # f"Identify areas where the language is weak, vague, or could be more impactful. "
         # f"Suggest specific rewrites or alternative phrasing to strengthen the resume only for the descriptions, not trivial things like name, email, gpa, etc. "
         # f"Focus on improving the clarity, conciseness, and impact of the language. only give suggestions for up to 5 of the most needed things a time not more "
->>>>>>> 26ce0cfa
         f"Resume:\n{resume_text}"
     )
 
@@ -299,15 +294,7 @@
 
         try:
             resume_text = extract_text_from_pdf(resume_file)
-<<<<<<< HEAD
-
-            if not resume_text:
-                return render_template('resume_enhancer.html', error='Could not extract text from resume. Please ensure it is a valid PDF.')
-
-            suggested_verbs = suggest_stronger_verbs(resume_text)
-=======
             suggested_verbs = resume_suggestions(resume_text)
->>>>>>> 26ce0cfa
 
             job_description_skills = extract_technical_skills(job_description)
             resume_skills = extract_technical_skills(resume_text)
