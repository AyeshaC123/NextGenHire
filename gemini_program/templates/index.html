<!DOCTYPE html>
<html lang="en">
<head>
    <meta charset="UTF-8">
    <meta name="viewport" content="width=device-width, initial-scale=1.0">
    <title>NextGenHire</title>
    <style>
        * {
            margin: 0;
            padding: 0;
            box-sizing: border-box;
            font-family: 'Segoe UI', system-ui, sans-serif;
        }
        body {
            background: #f5f7fa;
            color: #2d3748;
            line-height: 1.6;
        }
        .container {
            max-width: 1200px;
            margin: 0 auto;
            padding: 2rem;
        }
        .header {
            text-align: center;
            margin-bottom: 3rem;
        }
        .header h1 {
            font-size: 2.5rem;
            color: #1a365d;
            margin-bottom: 1rem;
        }
        .main-content {
            display: flex;
            flex-direction: column;
            align-items: center;
        }
        .link-button {
            display: inline-block;
            padding: 1rem 2rem;
            margin: 1rem;
            background-color: #4299e1;
            color: white;
            text-decoration: none;
            border-radius: 6px;
            font-weight: 600;
            transition: background 0.3s ease;
        }
        .link-button:hover {
            background: #3182ce;
        }
        nav {
            background-color: #333;
            overflow: hidden;
        }

        nav a {
            float: left;
            display: block;
            color: white;
            text-align: center;
            padding: 14px 16px;
            text-decoration: none;
        }

        nav a:hover {
            background-color: #ddd;
            color: black;
        }
        .highlighted-skill {
            background-color: yellow;
            font-weight: bold;
        }
    </style>
</head>
<body>
    <nav>
        <a href="/">Home</a>
        <a href="/cover_letter_generator">AI Cover Letter Generator</a>
        <a href="/resume_enhancer">Resume Enhancer</a>
    </nav>
    <div class="container">
        <header class="header">
            <h1>NextGenHire</h1>
            <p>Your one-stop shop for career advancement.</p>
        </header>
        <main class="main-content">
<<<<<<< HEAD
            <section class="input-section">
                <h2 class="section-title">Upload Resume & Job Description</h2>
                <form method="post" enctype="multipart/form-data">
                    <div class="form-group">
                        <label>Upload Resume</label>
                        <input type="file" id="resume" name="resume">
                    </div>
                    <div class="form-group">
                        <label>Job Description</label>
                        <textarea id="prompt" name="prompt" placeholder="Paste the job description here..."></textarea>
                    </div>
                    <button type="submit" class="button">Generate Cover Letter</button>
                </form>
                {% if error %}
                    <p style="color: red;">{{ error }}</p>
                {% endif %}
            </section>
            <section class="output-section">
                <h2 class="section-title">Generated Cover Letter</h2>
                <div class="loading" id="loadingIndicator">
                    <p>Generating your cover letter...</p>
                </div>
                {% if generated_text %}
                    <div class="generated-content">{{ generated_text }}</div>
                {% else %}
                    <div class="generated-content">Your generated cover letter will appear here...</div>
                {% endif %}
            </section>
=======
            <a href="/cover_letter_generator" class="link-button">AI Cover Letter Generator</a>
            <a href="/resume_enhancer" class="link-button">Resume Enhancer</a>
>>>>>>> 60b45a8d
        </main>
    </div>
</body>
</html><|MERGE_RESOLUTION|>--- conflicted
+++ resolved
@@ -85,7 +85,7 @@
             <p>Your one-stop shop for career advancement.</p>
         </header>
         <main class="main-content">
-<<<<<<< HEAD
+
             <section class="input-section">
                 <h2 class="section-title">Upload Resume & Job Description</h2>
                 <form method="post" enctype="multipart/form-data">
@@ -114,10 +114,10 @@
                     <div class="generated-content">Your generated cover letter will appear here...</div>
                 {% endif %}
             </section>
-=======
+
             <a href="/cover_letter_generator" class="link-button">AI Cover Letter Generator</a>
             <a href="/resume_enhancer" class="link-button">Resume Enhancer</a>
->>>>>>> 60b45a8d
+
         </main>
     </div>
 </body>
