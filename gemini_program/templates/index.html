<!DOCTYPE html>
<html lang="en">
<head>
    <meta charset="UTF-8">
    <meta name="viewport" content="width=device-width, initial-scale=1.0">
<<<<<<< HEAD
    <title>Gemini API Test</title>
=======
    <title>NextGenHire</title>
>>>>>>> aa70a127
    <style>
        * {
            margin: 0;
            padding: 0;
            box-sizing: border-box;
            font-family: 'Segoe UI', system-ui, sans-serif;
        }
        body {
            background: #f5f7fa;
            color: #2d3748;
            line-height: 1.6;
        }
        .container {
            max-width: 1200px;
            margin: 0 auto;
            padding: 2rem;
        }
        .header {
            text-align: center;
            margin-bottom: 3rem;
        }
        .header h1 {
            font-size: 2.5rem;
            color: #1a365d;
            margin-bottom: 1rem;
        }
        .main-content {
            display: flex;
            flex-direction: column;
            align-items: center;
        }
        .link-button {
            display: inline-block;
            padding: 1rem 2rem;
            margin: 1rem;
            background-color: #4299e1;
            color: white;
            text-decoration: none;
            border-radius: 6px;
            font-weight: 600;
            transition: background 0.3s ease;
        }
        .link-button:hover {
            background: #3182ce;
        }
        nav {
            background-color: #333;
            overflow: hidden;
        }

        nav a {
            float: left;
            display: block;
            color: white;
            text-align: center;
            padding: 14px 16px;
            text-decoration: none;
        }

        nav a:hover {
            background-color: #ddd;
            color: black;
        }
        .highlighted-skill {
            background-color: yellow;
            font-weight: bold;
        }
    </style>
</head>
<body>
    <nav>
        <a href="/">Home</a>
        <a href="/cover_letter_generator">AI Cover Letter Generator</a>
        <a href="/resume_enhancer">Resume Enhancer</a>
    </nav>
    <div class="container">
        <header class="header">
<<<<<<< HEAD
            <h1>AI Cover Letter Generator</h1>
            <p>Create personalized, ATS-optimized cover letters using AI</p>
            
            <p>Welcome, {{ session.userinfo.name }}!</p>
            <a href="/logout" class="button">Logout</a>
=======
            <h1>NextGenHire</h1>
            <p>Your one-stop shop for career advancement.</p>
>>>>>>> aa70a127
        </header>
        

        <main class="main-content">
<<<<<<< HEAD
            <section class="input-section">
                <h2 class="section-title">Enter Prompt</h2>
                <form method="post">
                    <div class="form-group">
                        <label>Prompt</label>
                        <textarea id="prompt" name="prompt" placeholder="Enter your prompt here..."></textarea>
                    </div>
                    <button type="submit" class="button">Generate Text</button>
                </form>
            </section>
            <section class="output-section">
                <h2 class="section-title">Generated Text</h2>
                <div class="loading" id="loadingIndicator">
                    <p>Generating text...</p>
                </div>
                {% if generated_text %}
                    <div class="generated-content">{{ generated_text }}</div>
                {% else %}
                    <div class="generated-content">Your generated text will appear here...</div>
                {% endif %}
            </section>
=======

            <a href="/cover_letter_generator" class="link-button">AI Cover Letter Generator</a>
            <a href="/resume_enhancer" class="link-button">Resume Enhancer</a>

>>>>>>> aa70a127
        </main>
    </div>
</body>
</html><|MERGE_RESOLUTION|>--- conflicted
+++ resolved
@@ -3,11 +3,9 @@
 <head>
     <meta charset="UTF-8">
     <meta name="viewport" content="width=device-width, initial-scale=1.0">
-<<<<<<< HEAD
-    <title>Gemini API Test</title>
-=======
+
     <title>NextGenHire</title>
->>>>>>> aa70a127
+
     <style>
         * {
             margin: 0;
@@ -85,22 +83,19 @@
     </nav>
     <div class="container">
         <header class="header">
-<<<<<<< HEAD
-            <h1>AI Cover Letter Generator</h1>
-            <p>Create personalized, ATS-optimized cover letters using AI</p>
+
+            <h1>NextGenHire</h1>
+            <p>Your one-stop shop for career advancement.</p>
             
             <p>Welcome, {{ session.userinfo.name }}!</p>
             <a href="/logout" class="button">Logout</a>
-=======
-            <h1>NextGenHire</h1>
-            <p>Your one-stop shop for career advancement.</p>
->>>>>>> aa70a127
+
         </header>
         
 
         <main class="main-content">
-<<<<<<< HEAD
-            <section class="input-section">
+
+<!--             <section class="input-section">
                 <h2 class="section-title">Enter Prompt</h2>
                 <form method="post">
                     <div class="form-group">
@@ -120,13 +115,13 @@
                 {% else %}
                     <div class="generated-content">Your generated text will appear here...</div>
                 {% endif %}
-            </section>
-=======
+            </section> -->
+
 
             <a href="/cover_letter_generator" class="link-button">AI Cover Letter Generator</a>
             <a href="/resume_enhancer" class="link-button">Resume Enhancer</a>
 
->>>>>>> aa70a127
+
         </main>
     </div>
 </body>
